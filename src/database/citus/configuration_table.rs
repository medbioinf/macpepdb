// 3rd party imports
use anyhow::{anyhow, Result};
use postgres::GenericClient;
use serde::{de::DeserializeOwned, ser::Serialize};
use serde_json::{from_value as from_json_value, json, Value as JsonValue};

// internal imports
use crate::entities::configuration::Configuration;
<<<<<<< HEAD
use crate::database::table::Table;
use crate::database::configuration_table::{
    ConfigurationTable as ConfigurationTableTrait,
    ConfigurationIncompleteError,
    TABLE_NAME,
    JSON_KEY,
    ENZYME_NAME_KEY,
    MAX_NUMBER_OF_MISSED_CLEAVAGES_KEY,
    MIN_PEPTIDE_LENGTH_KEY,
    MAX_PEPTIDE_LENGTH_KEY,
    REMOVE_PEPTIDES_CONTAINING_UNKNOWN_KEY,
    PARTITION_LIMITS_KEY,
};
=======

const TABLE_NAME: &'static str = "config";
const JSON_KEY: &'static str = "wrapper";

const ENZYME_NAME_KEY: &'static str = "enzyme_name";

const MAX_NUMBER_OF_MISSED_CLEAVAGES_KEY: &'static str = "max_number_of_missed_cleavages";
const MIN_PEPTIDE_LENGTH_KEY: &'static str = "min_peptide_length";
const MAX_PEPTIDE_LENGTH_KEY: &'static str = "max_peptide_length";
const REMOVE_PEPTIDES_CONTAINING_UNKNOWN_KEY: &'static str = "remove_peptides_containing_unknown";
const PARTITION_LIMITS_KEY: &'static str = "partition_limits";

/// Error for incomplete configurations.
///
#[derive(Debug)]
pub struct ConfigurationIncompleteError {
    configuration_key: String,
}

impl ConfigurationIncompleteError {
    pub fn new(key: &str) -> Self {
        Self {
            configuration_key: format!("{} not found", key),
        }
    }
}

impl std::fmt::Display for ConfigurationIncompleteError {
    fn fmt(&self, f: &mut std::fmt::Formatter<'_>) -> std::fmt::Result {
        write!(f, "key '{}' is missing", self.configuration_key)
    }
}
>>>>>>> a294f1e0

/// Simple table for storing various types configuration values.
/// Table constists of two columns, conf_key (VARCHAR(256)) and value (JSONB).
/// Each value will be wrapped in a JSON object with a single key, "wrapper" and than stored.
///
pub struct ConfigurationTable {}

impl Table for ConfigurationTable {
    /// Returns table name
<<<<<<< HEAD
    /// 
    fn table_name() -> &'static str {
=======
    ///
    pub fn table_name() -> &'static str {
>>>>>>> a294f1e0
        TABLE_NAME
    }
}

<<<<<<< HEAD
impl<C> ConfigurationTableTrait<C> for ConfigurationTable
where C: GenericClient {
    fn get_setting<T>(
        client: &mut C, key: &str
    ) -> Result<Option<T>> where T: DeserializeOwned {
=======
    /// Returns the value for the saved for the given key.
    ///
    /// # Arguments
    /// * `client` - A database client
    /// * `key` - The key to look up
    ///
    pub fn get_setting<C, T>(client: &mut C, key: &str) -> Result<Option<T>>
    where
        C: GenericClient,
        T: DeserializeOwned,
    {
>>>>>>> a294f1e0
        let statement = format!("SELECT value FROM {} WHERE conf_key = $1;", TABLE_NAME);
        match client.query_opt(&statement, &[&key])? {
            Some(row) => {
                let mut wrapper: JsonValue = row.get(0);
                let value = match wrapper.get_mut(JSON_KEY) {
                    Some(value) => Some(from_json_value(value.take())?),
                    None => None,
                };
                Ok(value)
            }
            None => Ok(None),
        }
    }

<<<<<<< HEAD
    fn set_setting<T>(
        client: &mut C, key: &str, value: &T
    ) -> Result<()> where T: Serialize {
        let statement = format!("INSERT INTO {} (conf_key, value) VALUES ($1, $2);", TABLE_NAME);
        let wrapper = json!({
            JSON_KEY: value
        });
        client.execute(
            &statement, 
            &[&key, &wrapper]
        )?;
        Ok(())
    }

    fn select(client: &mut C) -> Result<Configuration>
    where C: GenericClient {
        let enzyme_name = Self::get_setting::<String>(
            client,
            ENZYME_NAME_KEY
        )?.ok_or_else(|| anyhow!(ConfigurationIncompleteError::new(ENZYME_NAME_KEY)))?;

        let max_number_of_missed_cleavages = Self::get_setting::<i16>(
            client,
            MAX_NUMBER_OF_MISSED_CLEAVAGES_KEY
        )?.ok_or_else(|| anyhow!(ConfigurationIncompleteError::new(MAX_NUMBER_OF_MISSED_CLEAVAGES_KEY)))?;

        let min_peptide_length = Self::get_setting::<i16>(
            client,
            MIN_PEPTIDE_LENGTH_KEY,
        )?.ok_or_else(|| anyhow!(ConfigurationIncompleteError::new(MIN_PEPTIDE_LENGTH_KEY)))?;

        let max_peptide_length = Self::get_setting::<i16>(
            client,
            MAX_PEPTIDE_LENGTH_KEY,
        )?.ok_or_else(|| anyhow!(ConfigurationIncompleteError::new(MAX_PEPTIDE_LENGTH_KEY)))?;

        // remove_peptides_containing_unknown
        let remove_peptides_containing_unknown = Self::get_setting::<bool>(
            client,
            REMOVE_PEPTIDES_CONTAINING_UNKNOWN_KEY
        )?.ok_or_else(|| anyhow!(ConfigurationIncompleteError::new(REMOVE_PEPTIDES_CONTAINING_UNKNOWN_KEY)))?;

        // remove_peptides_containing_unknown
        let partition_limits = Self::get_setting::<Vec<i64>>(
            client,
            PARTITION_LIMITS_KEY
        )?.ok_or_else(|| anyhow!(ConfigurationIncompleteError::new(PARTITION_LIMITS_KEY)))?;
=======
    /// Sets the value for the given key.
    ///
    /// # Arguments
    /// * `client` - A database client
    /// * `key` - The key to look up
    /// * `value` - The value to save
    ///
    pub fn set_setting<C, T>(client: &mut C, key: &str, value: &T) -> Result<()>
    where
        C: GenericClient,
        T: Serialize,
    {
        let statement = format!(
            "INSERT INTO {} (conf_key, value) VALUES ($1, $2);",
            TABLE_NAME
        );
        let wrapper = json!({ JSON_KEY: value });
        client.execute(&statement, &[&key, &wrapper])?;
        Ok(())
    }

    /// Selects the configuration from the database.
    ///
    /// # Arguments
    /// * `client` - A database client
    ///
    pub fn select<C>(client: &mut C) -> Result<Configuration>
    where
        C: GenericClient,
    {
        let enzyme_name = Self::get_setting::<C, String>(client, ENZYME_NAME_KEY)?
            .ok_or_else(|| anyhow!(ConfigurationIncompleteError::new(ENZYME_NAME_KEY)))?;

        let max_number_of_missed_cleavages =
            Self::get_setting::<C, i16>(client, MAX_NUMBER_OF_MISSED_CLEAVAGES_KEY)?.ok_or_else(
                || {
                    anyhow!(ConfigurationIncompleteError::new(
                        MAX_NUMBER_OF_MISSED_CLEAVAGES_KEY
                    ))
                },
            )?;

        let min_peptide_length = Self::get_setting::<C, i16>(client, MIN_PEPTIDE_LENGTH_KEY)?
            .ok_or_else(|| anyhow!(ConfigurationIncompleteError::new(MIN_PEPTIDE_LENGTH_KEY)))?;

        let max_peptide_length = Self::get_setting::<C, i16>(client, MAX_PEPTIDE_LENGTH_KEY)?
            .ok_or_else(|| anyhow!(ConfigurationIncompleteError::new(MAX_PEPTIDE_LENGTH_KEY)))?;

        // remove_peptides_containing_unknown
        let remove_peptides_containing_unknown =
            Self::get_setting::<C, bool>(client, REMOVE_PEPTIDES_CONTAINING_UNKNOWN_KEY)?
                .ok_or_else(|| {
                    anyhow!(ConfigurationIncompleteError::new(
                        REMOVE_PEPTIDES_CONTAINING_UNKNOWN_KEY
                    ))
                })?;

        // remove_peptides_containing_unknown
        let partition_limits = Self::get_setting::<C, Vec<i64>>(client, PARTITION_LIMITS_KEY)?
            .ok_or_else(|| anyhow!(ConfigurationIncompleteError::new(PARTITION_LIMITS_KEY)))?;
>>>>>>> a294f1e0

        Ok(Configuration::new(
            enzyme_name,
            max_number_of_missed_cleavages,
            min_peptide_length,
            max_peptide_length,
            remove_peptides_containing_unknown,
            partition_limits,
        ))
    }

<<<<<<< HEAD
    fn insert(client: &mut C, configuration: &Configuration) -> Result<()> {
=======
    /// Inserts the configuration into the database.
    ///
    /// # Arguments
    /// * `client` - A database client
    /// * `configuration` - The configuration to insert
    ///
    pub fn insert<C>(client: &mut C, configuration: &Configuration) -> Result<()>
    where
        C: GenericClient,
    {
>>>>>>> a294f1e0
        let mut transaction = client.transaction()?;

        ConfigurationTable::set_setting::<String>(
            &mut transaction,
            ENZYME_NAME_KEY,
            &configuration.get_enzyme_name().to_owned(),
        )?;

        ConfigurationTable::set_setting::<i16>(
            &mut transaction,
            MAX_NUMBER_OF_MISSED_CLEAVAGES_KEY,
            &(configuration.get_max_number_of_missed_cleavages() as i16),
        )?;

<<<<<<< HEAD

        ConfigurationTable::set_setting::<i16>(
=======
        Self::set_setting::<_, i16>(
>>>>>>> a294f1e0
            &mut transaction,
            MIN_PEPTIDE_LENGTH_KEY,
            &(configuration.get_min_peptide_length() as i16),
        )?;

        ConfigurationTable::set_setting::<i16>(
            &mut transaction,
            MAX_PEPTIDE_LENGTH_KEY,
            &(configuration.get_max_peptide_length() as i16),
        )?;

        ConfigurationTable::set_setting::<bool>(
            &mut transaction,
            REMOVE_PEPTIDES_CONTAINING_UNKNOWN_KEY,
            &configuration.get_remove_peptides_containing_unknown(),
        )?;

        ConfigurationTable::set_setting::<Vec<i64>>(
            &mut transaction,
            PARTITION_LIMITS_KEY,
            configuration.get_partition_limits(),
        )?;

        transaction.commit()?;

        Ok(())
    }
}

#[cfg(test)]
mod tests {
    // 3rd party imports
    use serial_test::serial;

    // internal imports
    use super::*;
    use crate::database::citus::tests::{get_client, prepare_database_for_tests};

    const EXPECTED_ENZYME_NAME: &'static str = "Trypsin";
    const EXPECTED_MAX_MISSED_CLEAVAGES: usize = 2;
    const EXPECTED_MIN_PEPTIDE_LEN: usize = 6;
    const EXPECTED_MAX_PEPTIDE_LEN: usize = 50;
    const EXPECTED_REMOVE_PEPTIDES_CONTAINING_UNKNOWN: bool = true;

    lazy_static! {
        static ref EXPECTED_PARTITION_LIMITS: Vec<i64> =
            vec![0, 100, 200, 300, 400, 500, 600, 700, 800, 900, 1000];
    }

    /// Tests selecting without inserting first.
    /// Should result in an `ConfigurationIncompleteError`.
    ///
    #[test]
    #[serial]
    fn test_select_without_insert() {
        prepare_database_for_tests();
        let mut client = get_client();

        let configuration_res = ConfigurationTable::select(&mut client);

        assert!(configuration_res.is_err());
        assert!(configuration_res
            .unwrap_err()
            .is::<ConfigurationIncompleteError>());
    }

    /// Tests inserting
    ///
    #[test]
    #[serial]
    fn test_insert() {
        prepare_database_for_tests();
        let mut client = get_client();

        let configuration = Configuration::new(
            EXPECTED_ENZYME_NAME.to_owned(),
            EXPECTED_MAX_MISSED_CLEAVAGES as i16,
            EXPECTED_MIN_PEPTIDE_LEN as i16,
            EXPECTED_MAX_PEPTIDE_LEN as i16,
            EXPECTED_REMOVE_PEPTIDES_CONTAINING_UNKNOWN,
            EXPECTED_PARTITION_LIMITS.clone(),
        );

        ConfigurationTable::insert(&mut client, &configuration).unwrap();
    }

    /// Tests selecting after inserting
    ///
    #[test]
    #[serial]
    fn test_select() {
        test_insert();
        let mut client = get_client();

        let configuration = ConfigurationTable::select(&mut client).unwrap();

        assert_eq!(configuration.get_enzyme_name(), EXPECTED_ENZYME_NAME);
        assert_eq!(
            configuration.get_max_number_of_missed_cleavages(),
            EXPECTED_MAX_MISSED_CLEAVAGES
        );
        assert_eq!(
            configuration.get_min_peptide_length(),
            EXPECTED_MIN_PEPTIDE_LEN
        );
        assert_eq!(
            configuration.get_max_peptide_length(),
            EXPECTED_MAX_PEPTIDE_LEN
        );
        assert_eq!(
            configuration.get_remove_peptides_containing_unknown(),
            EXPECTED_REMOVE_PEPTIDES_CONTAINING_UNKNOWN
        );
        assert_eq!(
            configuration.get_partition_limits(),
            EXPECTED_PARTITION_LIMITS.as_slice()
        );
    }
}<|MERGE_RESOLUTION|>--- conflicted
+++ resolved
@@ -6,7 +6,6 @@
 
 // internal imports
 use crate::entities::configuration::Configuration;
-<<<<<<< HEAD
 use crate::database::table::Table;
 use crate::database::configuration_table::{
     ConfigurationTable as ConfigurationTableTrait,
@@ -20,40 +19,6 @@
     REMOVE_PEPTIDES_CONTAINING_UNKNOWN_KEY,
     PARTITION_LIMITS_KEY,
 };
-=======
-
-const TABLE_NAME: &'static str = "config";
-const JSON_KEY: &'static str = "wrapper";
-
-const ENZYME_NAME_KEY: &'static str = "enzyme_name";
-
-const MAX_NUMBER_OF_MISSED_CLEAVAGES_KEY: &'static str = "max_number_of_missed_cleavages";
-const MIN_PEPTIDE_LENGTH_KEY: &'static str = "min_peptide_length";
-const MAX_PEPTIDE_LENGTH_KEY: &'static str = "max_peptide_length";
-const REMOVE_PEPTIDES_CONTAINING_UNKNOWN_KEY: &'static str = "remove_peptides_containing_unknown";
-const PARTITION_LIMITS_KEY: &'static str = "partition_limits";
-
-/// Error for incomplete configurations.
-///
-#[derive(Debug)]
-pub struct ConfigurationIncompleteError {
-    configuration_key: String,
-}
-
-impl ConfigurationIncompleteError {
-    pub fn new(key: &str) -> Self {
-        Self {
-            configuration_key: format!("{} not found", key),
-        }
-    }
-}
-
-impl std::fmt::Display for ConfigurationIncompleteError {
-    fn fmt(&self, f: &mut std::fmt::Formatter<'_>) -> std::fmt::Result {
-        write!(f, "key '{}' is missing", self.configuration_key)
-    }
-}
->>>>>>> a294f1e0
 
 /// Simple table for storing various types configuration values.
 /// Table constists of two columns, conf_key (VARCHAR(256)) and value (JSONB).
@@ -63,36 +28,17 @@
 
 impl Table for ConfigurationTable {
     /// Returns table name
-<<<<<<< HEAD
     /// 
     fn table_name() -> &'static str {
-=======
-    ///
-    pub fn table_name() -> &'static str {
->>>>>>> a294f1e0
         TABLE_NAME
     }
 }
 
-<<<<<<< HEAD
 impl<C> ConfigurationTableTrait<C> for ConfigurationTable
 where C: GenericClient {
     fn get_setting<T>(
         client: &mut C, key: &str
     ) -> Result<Option<T>> where T: DeserializeOwned {
-=======
-    /// Returns the value for the saved for the given key.
-    ///
-    /// # Arguments
-    /// * `client` - A database client
-    /// * `key` - The key to look up
-    ///
-    pub fn get_setting<C, T>(client: &mut C, key: &str) -> Result<Option<T>>
-    where
-        C: GenericClient,
-        T: DeserializeOwned,
-    {
->>>>>>> a294f1e0
         let statement = format!("SELECT value FROM {} WHERE conf_key = $1;", TABLE_NAME);
         match client.query_opt(&statement, &[&key])? {
             Some(row) => {
@@ -107,7 +53,6 @@
         }
     }
 
-<<<<<<< HEAD
     fn set_setting<T>(
         client: &mut C, key: &str, value: &T
     ) -> Result<()> where T: Serialize {
@@ -155,68 +100,6 @@
             client,
             PARTITION_LIMITS_KEY
         )?.ok_or_else(|| anyhow!(ConfigurationIncompleteError::new(PARTITION_LIMITS_KEY)))?;
-=======
-    /// Sets the value for the given key.
-    ///
-    /// # Arguments
-    /// * `client` - A database client
-    /// * `key` - The key to look up
-    /// * `value` - The value to save
-    ///
-    pub fn set_setting<C, T>(client: &mut C, key: &str, value: &T) -> Result<()>
-    where
-        C: GenericClient,
-        T: Serialize,
-    {
-        let statement = format!(
-            "INSERT INTO {} (conf_key, value) VALUES ($1, $2);",
-            TABLE_NAME
-        );
-        let wrapper = json!({ JSON_KEY: value });
-        client.execute(&statement, &[&key, &wrapper])?;
-        Ok(())
-    }
-
-    /// Selects the configuration from the database.
-    ///
-    /// # Arguments
-    /// * `client` - A database client
-    ///
-    pub fn select<C>(client: &mut C) -> Result<Configuration>
-    where
-        C: GenericClient,
-    {
-        let enzyme_name = Self::get_setting::<C, String>(client, ENZYME_NAME_KEY)?
-            .ok_or_else(|| anyhow!(ConfigurationIncompleteError::new(ENZYME_NAME_KEY)))?;
-
-        let max_number_of_missed_cleavages =
-            Self::get_setting::<C, i16>(client, MAX_NUMBER_OF_MISSED_CLEAVAGES_KEY)?.ok_or_else(
-                || {
-                    anyhow!(ConfigurationIncompleteError::new(
-                        MAX_NUMBER_OF_MISSED_CLEAVAGES_KEY
-                    ))
-                },
-            )?;
-
-        let min_peptide_length = Self::get_setting::<C, i16>(client, MIN_PEPTIDE_LENGTH_KEY)?
-            .ok_or_else(|| anyhow!(ConfigurationIncompleteError::new(MIN_PEPTIDE_LENGTH_KEY)))?;
-
-        let max_peptide_length = Self::get_setting::<C, i16>(client, MAX_PEPTIDE_LENGTH_KEY)?
-            .ok_or_else(|| anyhow!(ConfigurationIncompleteError::new(MAX_PEPTIDE_LENGTH_KEY)))?;
-
-        // remove_peptides_containing_unknown
-        let remove_peptides_containing_unknown =
-            Self::get_setting::<C, bool>(client, REMOVE_PEPTIDES_CONTAINING_UNKNOWN_KEY)?
-                .ok_or_else(|| {
-                    anyhow!(ConfigurationIncompleteError::new(
-                        REMOVE_PEPTIDES_CONTAINING_UNKNOWN_KEY
-                    ))
-                })?;
-
-        // remove_peptides_containing_unknown
-        let partition_limits = Self::get_setting::<C, Vec<i64>>(client, PARTITION_LIMITS_KEY)?
-            .ok_or_else(|| anyhow!(ConfigurationIncompleteError::new(PARTITION_LIMITS_KEY)))?;
->>>>>>> a294f1e0
 
         Ok(Configuration::new(
             enzyme_name,
@@ -228,20 +111,7 @@
         ))
     }
 
-<<<<<<< HEAD
     fn insert(client: &mut C, configuration: &Configuration) -> Result<()> {
-=======
-    /// Inserts the configuration into the database.
-    ///
-    /// # Arguments
-    /// * `client` - A database client
-    /// * `configuration` - The configuration to insert
-    ///
-    pub fn insert<C>(client: &mut C, configuration: &Configuration) -> Result<()>
-    where
-        C: GenericClient,
-    {
->>>>>>> a294f1e0
         let mut transaction = client.transaction()?;
 
         ConfigurationTable::set_setting::<String>(
@@ -256,12 +126,8 @@
             &(configuration.get_max_number_of_missed_cleavages() as i16),
         )?;
 
-<<<<<<< HEAD
 
         ConfigurationTable::set_setting::<i16>(
-=======
-        Self::set_setting::<_, i16>(
->>>>>>> a294f1e0
             &mut transaction,
             MIN_PEPTIDE_LENGTH_KEY,
             &(configuration.get_min_peptide_length() as i16),
