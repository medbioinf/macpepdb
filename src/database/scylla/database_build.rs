--- conflicted
+++ resolved
@@ -50,12 +50,8 @@
 use crate::io::uniprot_text::reader::Reader;
 use crate::tools::peptide_partitioner::PeptidePartitioner;
 
-<<<<<<< HEAD
 use super::peptide_table::{TABLE_NAME, UPDATE_SET_PLACEHOLDER};
-use super::{prepare_database_for_tests, SCYLLA_KEYSPACE_NAME};
-=======
 use super::SCYLLA_KEYSPACE_NAME;
->>>>>>> e435247f
 
 lazy_static! {
     static ref PROTEIN_QUEUE_WRITE_SLEEP_TIME: Duration = Duration::from_millis(100);
@@ -410,6 +406,7 @@
                             &digestion_enzyme,
                             remove_peptides_containing_unknown,
                             &partition_limits_arc,
+                            &prepared,
                         )
                         .await;
                     } else {
@@ -419,6 +416,7 @@
                             &digestion_enzyme,
                             remove_peptides_containing_unknown,
                             &partition_limits_arc,
+                            &prepared,
                         )
                         .await;
                     };
@@ -433,29 +431,6 @@
                     error!("Unresolvable error logged");
                     error_sender.send(format!("{:?}", db_err)).await?;
                 }
-<<<<<<< HEAD
-                Self::update_protein(
-                    &mut client,
-                    &protein,
-                    &existing_protein,
-                    &digestion_enzyme,
-                    remove_peptides_containing_unknown,
-                    &partition_limits_arc,
-                    &prepared,
-                )
-                .await?;
-            } else {
-                Self::insert_protein(
-                    &mut client,
-                    &protein,
-                    &digestion_enzyme,
-                    remove_peptides_containing_unknown,
-                    &partition_limits_arc,
-                    &prepared,
-                )
-                .await?;
-=======
->>>>>>> e435247f
             }
         }
         std::mem::drop(performance_span_enter);
