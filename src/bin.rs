// std imports
use std::fs::read_to_string;
use std::{path::Path, thread::sleep, time::Duration};

// 3rd party imports
use anyhow::Result;
use clap::{Parser, Subcommand};
use indicatif::ProgressStyle;
use tracing::{error, info, info_span, Level};
use tracing_indicatif::{span_ext::IndicatifSpanExt, IndicatifLayer};
use tracing_subscriber::util::SubscriberInitExt;
use tracing_subscriber::{layer::SubscriberExt, EnvFilter};

// internal imports
use macpepdb::functions::performance_measurement::{
    citus as citus_performance, scylla as scylla_performance,
};
use macpepdb::io::post_translational_modification_csv::reader::Reader as PtmReader;
use macpepdb::mass::convert::to_int as mass_to_int;
use macpepdb::{
    database::{
        database_build::DatabaseBuild, scylla::database_build::DatabaseBuild as ScyllaBuild,
    },
    entities::configuration::Configuration,
};

#[derive(Debug, Subcommand)]
enum Commands {
    LETSGO {
        name: String,
    },
    Build {
        database_url: String,
        num_threads: usize,
        num_partitions: u64,
        allowed_ram_usage: f64,
        partitioner_false_positive_probability: f64,
        #[clap(value_delimiter = ',', num_args = 1..)]
        protein_file_paths: Vec<String>,
        #[clap(long)]
        show_progress: bool,
        #[clap(long)]
        verbose: bool,
        log_folder: String,
        #[clap(long)]
        only_metadata: bool,
    },
    QueryPerformance {
        database_url: String,
        masses_file: String,
        ptm_file: String,
        lower_mass_tolerance: i64,
        upper_mass_tolerance: i64,
        max_variable_modifications: i16,
    },
}

#[derive(Debug, Parser)]
#[command(name = "macpepdb")]
struct Cli {
    #[command(subcommand)]
    command: Commands,
}

#[tokio::main]
async fn main() -> Result<()> {
    let filter = EnvFilter::from_default_env()
        .add_directive(Level::DEBUG.into())
        .add_directive("scylla=info".parse().unwrap())
        .add_directive("tokio_postgres=info".parse().unwrap());

    let indicatif_layer = IndicatifLayer::new().with_progress_style(
        ProgressStyle::with_template(
            "{spinner:.cyan} {span_child_prefix}{span_name}{{{span_fields}}} {wide_msg} {elapsed}",
        )
        .unwrap()
    ).with_span_child_prefix_symbol("↳ ").with_span_child_prefix_indent(" ");

    tracing_subscriber::registry()
        .with(tracing_subscriber::fmt::layer().with_writer(indicatif_layer.get_stderr_writer()))
        .with(indicatif_layer)
        .with(filter)
        .init();

    info!("Welcome to MaCPepDB!");

    let args = Cli::parse();

    match args.command {
        Commands::LETSGO { name } => {
            info!("Hello, {}", name);
            info!("Test");
            let mut i = 0;

            let loop_span = info_span!("looping");
            let _loop_span_enter = loop_span.enter();

            let loop_span2 = info_span!("looping_inner");
            let _loop_span_enter2 = loop_span2.enter();

            loop {
                i += 1;

                loop_span.pb_set_message(format!("i is {}", i).as_str());

                sleep(Duration::from_secs(1));
            }
        }
        Commands::Build {
            database_url,
            protein_file_paths,
            num_threads,
            num_partitions,
            allowed_ram_usage,
            partitioner_false_positive_probability,
            show_progress,
            verbose,
            log_folder,
            only_metadata,
        } => {
            let protein_file_paths = protein_file_paths
                .into_iter()
                .map(|x| Path::new(&x).to_path_buf())
                .collect();

            let log_folder = Path::new(&log_folder).to_path_buf();

            if database_url.starts_with("scylla://") {
                // remove protocol
                let plain_database_url = database_url[9..].to_string();

                let builder = ScyllaBuild::new(plain_database_url);

                match builder
                    .build(
                        &protein_file_paths,
                        num_threads,
                        num_partitions,
                        allowed_ram_usage,
                        partitioner_false_positive_probability,
                        Some(Configuration::new(
                            "trypsin".to_owned(),
                            2,
                            5,
                            60,
                            true,
                            Vec::with_capacity(0),
                        )),
                        &log_folder,
                        false,
                        only_metadata,
                    )
                    .await
                {
                    Ok(_) => info!("Database build completed successfully!"),
                    Err(e) => info!("Database build failed: {}", e),
                }
<<<<<<< HEAD
            } else if database_url.starts_with("postgresql://") {
                let builder = CitusBuild::new(database_url);

                match builder
                    .build(
                        &protein_file_paths,
                        num_threads,
                        num_partitions,
                        allowed_ram_usage,
                        partitioner_false_positive_probability,
                        Some(Configuration::new(
                            "trypsin".to_owned(),
                            2,
                            5,
                            60,
                            true,
                            Vec::with_capacity(0),
                        )),
                        &log_folder,
                        false,
                        only_metadata,
                    )
                    .await
                {
                    Ok(_) => info!("Database build completed successfully!"),
                    Err(e) => info!("Database build failed: {}", e),
                }
=======
>>>>>>> 540cbdfd
            } else {
                error!("Unsupported database protocol: {}", database_url);
            }
        }
        Commands::QueryPerformance {
            database_url,
            masses_file,
            ptm_file,
            lower_mass_tolerance,
            upper_mass_tolerance,
            max_variable_modifications,
        } => {
            let masses: Vec<i64> = read_to_string(Path::new(&masses_file))?
                .split("\n")
                .filter_map(|line| {
                    if !line.is_empty() {
                        let mass = mass_to_int(line.parse::<f64>().unwrap());
                        Some(mass)
                    } else {
                        None
                    }
                })
                .collect();

            let ptms = PtmReader::read(Path::new(&ptm_file))?;

            if database_url.starts_with("scylla://") {
                // remove protocol
                let plain_database_url = database_url[9..].to_string();
                let database_hosts = &plain_database_url.split(",").map(|x| x).collect();

                scylla_performance::query_performance(
                    &database_hosts,
                    masses,
                    lower_mass_tolerance,
                    upper_mass_tolerance,
                    max_variable_modifications,
                    ptms,
                )
                .await?;
            } else if database_url.starts_with("postgresql://") {
                citus_performance::query_performance(
                    &database_url,
                    masses,
                    lower_mass_tolerance,
                    upper_mass_tolerance,
                    max_variable_modifications,
                    ptms,
                )
                .await?;
            } else {
                error!("Unsupported database protocol: {}", database_url);
            }
        }
    };

    Ok(())
}<|MERGE_RESOLUTION|>--- conflicted
+++ resolved
@@ -12,9 +12,7 @@
 use tracing_subscriber::{layer::SubscriberExt, EnvFilter};
 
 // internal imports
-use macpepdb::functions::performance_measurement::{
-    citus as citus_performance, scylla as scylla_performance,
-};
+use macpepdb::functions::performance_measurement::scylla as scylla_performance;
 use macpepdb::io::post_translational_modification_csv::reader::Reader as PtmReader;
 use macpepdb::mass::convert::to_int as mass_to_int;
 use macpepdb::{
@@ -155,36 +153,6 @@
                     Ok(_) => info!("Database build completed successfully!"),
                     Err(e) => info!("Database build failed: {}", e),
                 }
-<<<<<<< HEAD
-            } else if database_url.starts_with("postgresql://") {
-                let builder = CitusBuild::new(database_url);
-
-                match builder
-                    .build(
-                        &protein_file_paths,
-                        num_threads,
-                        num_partitions,
-                        allowed_ram_usage,
-                        partitioner_false_positive_probability,
-                        Some(Configuration::new(
-                            "trypsin".to_owned(),
-                            2,
-                            5,
-                            60,
-                            true,
-                            Vec::with_capacity(0),
-                        )),
-                        &log_folder,
-                        false,
-                        only_metadata,
-                    )
-                    .await
-                {
-                    Ok(_) => info!("Database build completed successfully!"),
-                    Err(e) => info!("Database build failed: {}", e),
-                }
-=======
->>>>>>> 540cbdfd
             } else {
                 error!("Unsupported database protocol: {}", database_url);
             }
@@ -225,16 +193,6 @@
                     ptms,
                 )
                 .await?;
-            } else if database_url.starts_with("postgresql://") {
-                citus_performance::query_performance(
-                    &database_url,
-                    masses,
-                    lower_mass_tolerance,
-                    upper_mass_tolerance,
-                    max_variable_modifications,
-                    ptms,
-                )
-                .await?;
             } else {
                 error!("Unsupported database protocol: {}", database_url);
             }
