# MaCPepDB - Mass Centric Peptide Database

MaCPepDB creates and maintains a peptide database and provides a web API for accessing the database.

## Ambiguous amino acids

Some UniProt entries contain one letter codes which encode multiple amino acids. Usually the encoded amino acids
have a similar or equal mass. Ambiguous one letter codes are:

- `B` encodes `D` & `N`
- `J` encodes `I` & `L`
- `Z` encodes `E` & `Q`

Because the amino acids encoded by `B` & `Z` have a different mass and only a few hundreds entries contain these, MaCPepDB resolves the ambiguity by creating all possible combination of the peptide with the distinct amino acids, e.g.:

| ambiguous peptide | distinct peptides |
| ----------------- | ----------------- |
| `PE_B_TIDE_Z_K`   | `PE_D_TIDE_E_K`   |
|                   | `PE_D_TIDE_Q_K`   |
|                   | `PE_N_TIDE_E_K`   |
|                   | `PE_N_TIDE_Q_K`   |

`J` encodes Leucine and Isoleucine, both have the same mass. Resolving those would not make the peptides better distinguishable by mass.

In theory `X` is also ambiguous, encoding **all** amino acids. Practically a lot more entries containing `X` than the previous mentioned ambiguous amino acids, sometimes with a high abundance of `X`. Resolving these would increase the amount of peptides significantly and slowing down MaCPepDB's search functionality.

## Input

- Protein data are provided by UniProt Text/EMBL format (
  - [Documentation](https://web.expasy.org/docs/userman.html)
  - [Source](https://ftp.expasy.org/databases/uniprot/) (dat-files) or on UniProt download as `Text`
- Taxonomy data are provided
  _ [Documentation](https://ftp.ncbi.nih.gov/pub/taxonomy/taxdump_readme.txt)
  _ [Source](https://ftp.ncbi.nih.gov/pub/taxonomy/) (taxdump.zip)
  )

## Database structure

MaCPepDB utilizes a denormalized database structure for efficient record storage and compatibility with various database engines. Denormalization consolidates data into fewer tables, minimizing redundant data such as multi-column primary key of peptides. However, this approach may result in a loss of certain SQL functionalities, such as foreign keys and cascade operations that ensure database integrity. To compensate for this, the lost functionality is implemented in the application code. Manual alterations to the database are discouraged and should be done using MaCPepDB.

### Configuration

Table: config

| Column   | Type                     | Data                                                                       |
| -------- | ------------------------ | -------------------------------------------------------------------------- |
| conf_key | String (max. length 256) | key to find configuration value                                            |
| value    | JSON                     | Value of configuration key wrapped in a JSON object: `{"wrapper": value>}` |

### Proteins

Table: proteins

| Column               | Type                | Data                                          |
| -------------------- | ------------------- | --------------------------------------------- |
| **accession**        | text                | Primary accession in UniProt                  |
| secondary_accessions | list<text>          | Secondary or old accessions after merges      |
| entry_name           | text                | Entry name in UniProt                         |
| name                 | text                | Human readable name                           |
| genes                | list<text>          | Containing genes                              |
| taxonomy_id          | bigint              | Taxonomy ID                                   |
| proteome_id          | text                | Proteome ID                                   |
| is_reviewed          | boolean             | `true` if SwissProt otherwise `false`         |
| sequence             | text                | Amino acid sequence                           |
| updated_at           | bigint              | Last entry update in UniProt (Unix timestamp) |
| domains              | frozen<set<Domain>> | Set of domains associated with the protein    |

\* primary key is bold

### Peptides

| Column              | Type                | Data                                                            |
| ------------------- | ------------------- | --------------------------------------------------------------- |
| **partition**       | bigint              | A partition key based on the mass to cluster peptides           |
| **mass**            | bigint              | Theoretical mass as integer                                     |
| **sequence**        | text                | Amino acid sequence                                             |
| missed_cleavages    | smallint            | Number of missed cleavages                                      |
| aa_counts           | list<smallint>      | Containing the amino acid counts                                |
| proteins            | set<text>           | Primary accession of containing proteins                        |
| is_swiss_prot       | boolean             | `true` if contained by a protein in SwissProt                   |
| is_trembl           | boolean             | `true` if contained by a protein in TrEMBL                      |
| taxonomy_ids        | set<bigint>         | IDs of containing taxonomies                                    |
| unique_taxonomy_ids | set<bigint>         | IDs of taxonomies with only one protein containing this peptide |
| proteome_ids        | set<text>           | IDs of containing proteomes                                     |
| domains             | frozen<set<domain>> | Set of domains in which the peptide occured                     |
| is_metadata_updated | Boolean             | `true` if metadata is up to date (internal use only)            |

\* primary key is bold

### Domain

This is a ScyllaDB user defined datatype.

| Column              | Type   | Data                                                                                                                                                 |
| ------------------- | ------ | ---------------------------------------------------------------------------------------------------------------------------------------------------- |
| name                | text   | Name                                                                                                                                                 |
| evidence            | text   | Evidence reference                                                                                                                                   |
| start_index         | bigint | Start offset at which the domain begins (relative to the overall protein/peptide sequence)                                                           |
| end_index           | bigint | End index (^)                                                                                                                                        |
| protein             | text   | The protein accession of the protein that contains the peptide and domain that is within the peptide range (this column empty for the Protein table) |
| start_index_protein | bigint | Start index of domain for the protein sequence (this column empty for the Protein table)                                                             |
| end_index_protein   | bigint | End index of domain for the protein sequence (this column empty for the Protein table)                                                               |
| peptide_offset      | bigint | Start index of the peptide sequence within the protein                                                                                               |

<<<<<<< HEAD
## Usage

### Web API
`cargo run -r web scylla://<COMMA_SEPARATED_SCYLLA_NODES_LIST> <IP> <PORT>`
=======
## Querying

!!!TODO
>>>>>>> 6613f208

## Citation

**MaCPepDB: A Database to Quickly Access All Tryptic Peptides of the UniProtKB**  
Julian Uszkoreit, Dirk Winkelhardt, Katalin Barkovits, Maximilian Wulf, Sascha Roocke, Katrin Marcus, and Martin Eisenacher  
Journal of Proteome Research 2021 20 (4), 2145-2150  
DOI: 10.1021/acs.jproteome.0c00967

## Posters about further development

- [MaCPepDB: Increasing the performance of the mass centric peptide database with old hardware and a distributed database](https://macpepdb.mpc.rub.de/api/documents/20220314-macpepdb__increasing-performance.pdf)
- [Enhancements of MaCPepDB – the Mass Centric Peptide Database](https://macpepdb.mpc.rub.de/api/documents/20220331-enhancement_of_macpepdb.pdf)<|MERGE_RESOLUTION|>--- conflicted
+++ resolved
@@ -102,16 +102,11 @@
 | end_index_protein   | bigint | End index of domain for the protein sequence (this column empty for the Protein table)                                                               |
 | peptide_offset      | bigint | Start index of the peptide sequence within the protein                                                                                               |
 
-<<<<<<< HEAD
+
 ## Usage
 
 ### Web API
 `cargo run -r web scylla://<COMMA_SEPARATED_SCYLLA_NODES_LIST> <IP> <PORT>`
-=======
-## Querying
-
-!!!TODO
->>>>>>> 6613f208
 
 ## Citation
 
